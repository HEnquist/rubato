--- conflicted
+++ resolved
@@ -11,25 +11,17 @@
 #[cfg(target_arch = "x86_64")]
 use rubato::sinc_interpolator::sinc_interpolator_sse::SseInterpolator;
 
-<<<<<<< HEAD
 use audioadapter::owned::InterleavedOwned;
 
+#[cfg(feature = "fft_resampler")]
+use rubato::Fft;
 use rubato::{
-    Async, Fft, FixedAsync, FixedSync, PolynomialDegree, Resampler, SincInterpolationType,
+    Async, FixedAsync, FixedSync, PolynomialDegree, Resampler, SincInterpolationType,
     WindowFunction,
 };
 
+#[cfg(feature = "fft_resampler")]
 fn bench_fft_64(c: &mut Criterion) {
-=======
-#[cfg(feature = "fft_resampler")]
-use rubato::FftFixedIn;
-use rubato::{
-    FastFixedIn, PolynomialDegree, Resampler, SincFixedIn, SincInterpolationType, WindowFunction,
-};
-
-#[cfg(feature = "fft_resampler")]
-fn bench_fftfixedin(c: &mut Criterion) {
->>>>>>> d26cf3b0
     let chunksize = 1024;
     let mut resampler = Fft::<f64>::new(44100, 192000, 1024, 2, 1, FixedSync::Input).unwrap();
     let buffer_in = InterleavedOwned::new(0.0, 1, chunksize);
@@ -43,12 +35,8 @@
     });
 }
 
-<<<<<<< HEAD
+#[cfg(feature = "fft_resampler")]
 fn bench_fft_32(c: &mut Criterion) {
-=======
-#[cfg(feature = "fft_resampler")]
-fn bench_fftfixedin_32(c: &mut Criterion) {
->>>>>>> d26cf3b0
     let chunksize = 1024;
     let mut resampler = Fft::<f32>::new(44100, 192000, 1024, 2, 1, FixedSync::Input).unwrap();
     let buffer_in = InterleavedOwned::new(0.0, 1, chunksize);
@@ -393,14 +381,11 @@
 );
 
 #[cfg(feature = "fft_resampler")]
-criterion_group!(fft_benches, bench_fftfixedin, bench_fftfixedin_32,);
+criterion_group!(fft_benches, bench_fft_64, bench_fft_32,);
 
 #[cfg(target_arch = "x86_64")]
 criterion_group!(
     benches,
-<<<<<<< HEAD
-    bench_fft_64,
-    bench_fft_32,
     bench_poly_async_septic_32,
     bench_poly_async_quintic_32,
     bench_poly_async_cubic_32,
@@ -429,44 +414,11 @@
     bench_sinc_async_avx_cubic_64,
     bench_sinc_async_avx_linear_64,
     bench_sinc_async_avx_nearest_64,
-=======
-    bench_fast_async_septic_32,
-    bench_fast_async_quintic_32,
-    bench_fast_async_cubic_32,
-    bench_fast_async_linear_32,
-    bench_fast_async_nearest_32,
-    bench_fast_async_septic_64,
-    bench_fast_async_quintic_64,
-    bench_fast_async_cubic_64,
-    bench_fast_async_linear_64,
-    bench_fast_async_nearest_64,
-    bench_scalar_async_cubic_32,
-    bench_scalar_async_linear_32,
-    bench_scalar_async_nearest_32,
-    bench_scalar_async_cubic_64,
-    bench_scalar_async_linear_64,
-    bench_scalar_async_nearest_64,
-    bench_sse_async_cubic_32,
-    bench_sse_async_linear_32,
-    bench_sse_async_nearest_32,
-    bench_sse_async_cubic_64,
-    bench_sse_async_linear_64,
-    bench_sse_async_nearest_64,
-    bench_avx_async_cubic_32,
-    bench_avx_async_linear_32,
-    bench_avx_async_nearest_32,
-    bench_avx_async_cubic_64,
-    bench_avx_async_linear_64,
-    bench_avx_async_nearest_64,
->>>>>>> d26cf3b0
 );
 
 #[cfg(target_arch = "aarch64")]
 criterion_group!(
     benches,
-<<<<<<< HEAD
-    bench_fft_64,
-    bench_fft_32,
     bench_poly_async_septic_32,
     bench_poly_async_quintic_32,
     bench_poly_async_cubic_32,
@@ -489,30 +441,6 @@
     bench_sinc_async_neon_cubic_64,
     bench_sinc_async_neon_linear_64,
     bench_sinc_async_neon_nearest_64,
-=======
-    bench_fast_async_septic_32,
-    bench_fast_async_quintic_32,
-    bench_fast_async_cubic_32,
-    bench_fast_async_linear_32,
-    bench_fast_async_nearest_32,
-    bench_fast_async_septic_64,
-    bench_fast_async_quintic_64,
-    bench_fast_async_cubic_64,
-    bench_fast_async_linear_64,
-    bench_fast_async_nearest_64,
-    bench_scalar_async_cubic_32,
-    bench_scalar_async_linear_32,
-    bench_scalar_async_nearest_32,
-    bench_scalar_async_cubic_64,
-    bench_scalar_async_linear_64,
-    bench_scalar_async_nearest_64,
-    bench_neon_async_cubic_32,
-    bench_neon_async_linear_32,
-    bench_neon_async_nearest_32,
-    bench_neon_async_cubic_64,
-    bench_neon_async_linear_64,
-    bench_neon_async_nearest_64,
->>>>>>> d26cf3b0
 );
 
 #[cfg(feature = "fft_resampler")]
