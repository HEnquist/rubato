--- conflicted
+++ resolved
@@ -293,19 +293,15 @@
 The `rubato` crate requires rustc version 1.61 or newer.
 
 ## Changelog
-<<<<<<< HEAD
-
 - v1.0.0-preview.0
   - New API using the AudioAdapter crate to handle different buffer layouts and sample formats.
   - Merged the FixedIn, FixedOut and FixedInOut resamplers into single types that supports all modes.
   - Merged the sinc and polynomial asynchronous resamplers into
     one type that supports both interpolation modes.
-=======
 - v0.16.2
   - Fix issues when using on 32-bit systems.
 - v0.16.1
   - Fix issue in test suite when building without FFT resamplers.
->>>>>>> c20dfb7f
 - v0.16.0
   - Add support for changing the fixed input or output size of the asynchronous resamplers.
 - v0.15.0
